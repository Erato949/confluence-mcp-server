# Confluence MCP Server Development Tasks

## Phase 1: Project Setup & Core MCP Framework

*   [x] Define project structure
*   [x] Create main project directory (`confluence_mcp_server`)
*   [x] Create `mcp_actions` subdirectory
*   [x] Create `task.md` file
*   [x] Create `requirements.txt` and define initial dependencies (FastAPI, Uvicorn, python-dotenv, atlassian-python-api, pydantic)
*   [x] Create `.env_example` for environment variable guidance
*   [x] Create `README.md` with project overview and setup instructions
*   [x] Create `mcp_actions/__init__.py` (to make `mcp_actions` a Python package)
*   [x] Create `mcp_actions/schemas.py` (for Pydantic tool input/output models and common MCP structures)
*   [x] Create `main.py` (main FastAPI application file)
*   [x] Implement basic FastAPI application in `main.py` (including health check endpoint)
*   [x] Implement core MCP endpoints in `main.py` (`/tools` to list, `/execute` to run tools)
*   [x] Define initial Pydantic schemas in `mcp_actions/schemas.py` (generic MCP request/response, and for one simple tool like `get_spaces` to start)

## Phase 2: Confluence API Integration & Authentication
*   **Authentication & Configuration:**
    *   [x] Implement secure loading of Confluence credentials (URL, Username, API Key via environment variables using `python-dotenv` in `main.py` or a config module)
    *   [x] Implement Confluence API client initialization (using `atlassian-python-api`)
    *   [x] Test basic connection to Confluence instance (e.g., by trying to fetch current user details or a known space)

## Phase 3: MCP Tool Implementation (Develop each action)

*   **`get_spaces` Action:**
    *   [x] Define `GetSpacesInput` and `GetSpacesOutput` schemas in `mcp_actions/schemas.py`.
    *   [x] Implement `get_spaces` tool logic in `mcp_actions/space_actions.py`.
    *   [x] Integrate `get_spaces` into `main.py`'s `/execute` endpoint.
    *   [x] Test `/health` endpoint.
    *   [x] Test `/tools` endpoint (verify it lists `get_spaces` and its schema).
    *   [x] Implement automated tests for the `get_spaces` tool in `tests/test_get_spaces_tool.py` covering:
        *   [x] Successful execution with no inputs.
        *   [x] Successful execution with `limit` parameter.
        *   [x] Successful execution with `start` parameter.
        *   [x] Successful execution with `space_ids` parameter (list of space IDs).
        *   [x] Successful execution with `space_keys` parameter (list of space keys).
        *   [x] Successful execution with `space_type` parameter (e.g., 'global', 'personal').
        *   [x] Successful execution with `space_status` parameter (e.g., 'current', 'archived').
        *   [x] Successful execution with a combination of parameters (e.g., `limit`, `space_type`, `space_status`).
        *   [x] Error handling for invalid input types (e.g., non-integer `limit`).
        *   [x] Behavior when no spaces match the filter criteria.
    *   [x] Address `PendingDeprecationWarning` for `python-multipart` (suppressed via `pytest.ini` as it's internal to Starlette).
*   **`Get_Page` Action:**
    *   [x] Define `Get_Page` input/output schema in `mcp_actions/schemas.py`
    *   [x] Implement `get_page_logic` function in `mcp_actions/page_actions.py`
    *   [x] Integrate `Get_Page` into `main.py`'s `execute_tool`
    *   [x] Create `tests/test_get_page_tool.py` and implement automated tests for `Get_Page` tool, covering:
        *   [x] Successful execution with valid `page_id`.
        *   [x] Successful execution with valid `space_key` and `title`.
        *   [x] Error handling: non-existent `page_id`.
        *   [x] Error handling: non-existent `space_key` / `title` combination.
        *   [x] Error handling: `page_id` provided with `space_key` or `title`.
        *   [x] Error handling: `space_key` provided without `title`.
        *   [x] Error handling: `title` provided without `space_key`.
        *   [x] Error handling: invalid input type for `page_id` (e.g., string).
        *   [x] Behavior: page has specific content (verify basic structure).
        *   [x] Behavior: page has no content (or minimal default).
*   **`search_pages` Action:**
<<<<<<< HEAD
    *   [ ] Define `search_pages` input/output schema in `mcp_actions/schemas.py`
    *   [ ] Implement `search_pages_logic` function in `mcp_actions/page_actions.py`
    *   [ ] Integrate `search_pages` into `main.py`'s `execute_tool`
    *   [x] Implement automated tests for `search_pages` tool, covering:
        *   [x] Successful execution with a simple CQL query.
        *   [x] Successful execution with `limit` and `start` parameters.
        *   [x] Successful execution with different `excerpt` strategies.
        *   [x] Successful execution with `expand` options (e.g., 'body.storage').
        *   [x] Behavior: query returns multiple results.
        *   [x] Behavior: query returns no results.
        *   [x] Error handling: invalid CQL query syntax.
        *   [x] Error handling: invalid input types for parameters.
=======
    *   [x] Define `search_pages` input/output schema in `mcp_actions/schemas.py`
    *   [x] Implement `search_pages_logic` function in `mcp_actions/page_actions.py`
    *   [x] Integrate `search_pages` into `main.py`'s `execute_tool`
    *   [x] Implement automated tests for `search_pages` tool, covering:
        *   [x] Successful execution with a simple CQL query.
        *   [x] Successful execution with `limit` and `start` parameters.
        *   [x] Successful execution with different `excerpt` strategies (e.g., 'highlight').
        *   [x] Successful execution with `expand` options (e.g., 'body.storage', 'version'). Refactored to use comma-separated string.
        *   [x] Behavior: query returns multiple results.
        *   [x] Behavior: query returns no results.
        *   [ ] Error handling: invalid CQL query syntax.
        *   [ ] Error handling: invalid input types for parameters.
>>>>>>> ec443b5f
*   **`update_page` Action:**
    *   [ ] Define `update_page` input/output schema in `mcp_actions/schemas.py`
    *   [ ] Implement `update_page_logic` function in `mcp_actions/page_actions.py`
    *   [ ] Integrate `update_page` into `main.py`'s `execute_tool`
    *   [ ] Implement automated tests for `update_page` tool, covering:
        *   [ ] Successful execution: updating page title.
        *   [ ] Successful execution: updating page body content.
        *   [ ] Successful execution: updating page parent.
        *   [ ] Successful execution: providing `current_version_number` for conflict resolution.
        *   [ ] Error handling: page not found.
        *   [ ] Error handling: version conflict (if `current_version_number` is stale).
        *   [ ] Error handling: invalid input types.
*   **`create_page` Action:**
    *   [ ] Define `create_page` input/output schema in `mcp_actions/schemas.py`
    *   [ ] Implement `create_page_logic` function in `mcp_actions/page_actions.py`
    *   [ ] Integrate `create_page` into `main.py`'s `execute_tool`
    *   [ ] Implement automated tests for `create_page` tool, covering:
        *   [ ] Successful execution: creating a new page with title, space_key, and body.
        *   [ ] Successful execution: creating a page under a parent page (`parent_page_id`).
        *   [ ] Error handling: space not found (invalid `space_key`).
        *   [ ] Error handling: parent page not found (invalid `parent_page_id`).
        *   [ ] Error handling: page with the same title already exists in the space (if not allowed).
        *   [ ] Error handling: invalid input types.
*   **`get_comments` Action:**
    *   [ ] Define `get_comments` input/output schema in `mcp_actions/schemas.py`
    *   [ ] Implement `get_comments_logic` function in `mcp_actions/comment_actions.py`
    *   [ ] Integrate `get_comments` into `main.py`'s `execute_tool`
    *   [ ] Implement automated tests for `get_comments` tool, covering:
        *   [ ] Successful execution: fetching comments for a page with comments.
        *   [ ] Successful execution: with `limit` and `start` parameters.
        *   [ ] Behavior: page has no comments.
        *   [ ] Error handling: page not found.
        *   [ ] Error handling: invalid input types.
*   **`add_comment` Action:**
    *   [ ] Define `add_comment` input/output schema in `mcp_actions/schemas.py`
    *   [ ] Implement `add_comment_logic` function in `mcp_actions/comment_actions.py`
    *   [ ] Integrate `add_comment` into `main.py`'s `execute_tool`
    *   [ ] Implement automated tests for `add_comment` tool, covering:
        *   [ ] Successful execution: adding a top-level comment to a page.
        *   [ ] Successful execution: replying to an existing comment (`parent_comment_id`).
        *   [ ] Error handling: page not found.
        *   [ ] Error handling: parent comment not found.
        *   [ ] Error handling: invalid input types.
*   **`get_attachments` Action:**
    *   [ ] Define `get_attachments` input/output schema in `mcp_actions/schemas.py`
    *   [ ] Implement `get_attachments_logic` function in `mcp_actions/attachment_actions.py`
    *   [ ] Integrate `get_attachments` into `main.py`'s `execute_tool`
    *   [ ] Implement automated tests for `get_attachments` tool, covering:
        *   [ ] Successful execution: fetching attachments for a page with attachments.
        *   [ ] Successful execution: filtering by `filename`.
        *   [ ] Successful execution: filtering by `media_type`.
        *   [ ] Successful execution: with `limit` and `start` parameters.
        *   [ ] Behavior: page has no attachments.
        *   [ ] Behavior: page has no attachments matching filters.
        *   [ ] Error handling: page not found.
        *   [ ] Error handling: invalid input types.
*   **`add_attachment` Action:**
    *   [ ] Define `add_attachment` input/output schema in `mcp_actions/schemas.py`
    *   [ ] Implement `add_attachment_logic` function in `mcp_actions/attachment_actions.py`
    *   [ ] Integrate `add_attachment` into `main.py`'s `execute_tool`
    *   [ ] Implement automated tests for `add_attachment` tool, covering:
        *   [ ] Successful execution: adding a new attachment to a page.
        *   [ ] Successful execution: adding an attachment with a comment.
        *   [ ] Successful execution: updating an existing attachment (new version).
        *   [ ] Error handling: page not found.
        *   [ ] Error handling: file data issues (e.g., empty, too large if there are limits).
        *   [ ] Error handling: invalid input types.

## Phase 4: Testing, Refinement & Documentation
*   [x] Set up GitHub repository and push initial project state.
*   [x] Pushed get_page tool implementation and test directory normalization to GitHub.
*   [x] Refactor FastAPI error handling in main.py to return correct HTTP status codes and serialize GetSpacesOutput correctly.
*   [ ] Review all code for clarity, efficiency, and error handling
*   [ ] Add comprehensive comments and docstrings throughout the codebase
*   [ ] Finalize `README.md` with detailed setup, configuration (including `.env` setup), and usage instructions for each tool.
*   [ ] Perform exploratory testing and verify automated test coverage.

## Phase 5: Test Automation (using pytest and httpx)

*   [x] Refactor project structure: Moved `tests` directory to project root, updated relative imports in `main.py`, and corrected `pytest.ini` to resolve import errors and ensure all tests pass.
*   [x] Add `pytest` and `httpx` to `requirements.txt`.
*   [x] Create `tests/` directory structure (`tests/__init__.py`, `tests/conftest.py`).
*   [x] Implement a `pytest` fixture in `conftest.py` for an `httpx.AsyncClient` to test the FastAPI app.
*   [x] Write initial automated tests for basic endpoints in `tests/test_main_endpoints.py`:
    *   [x] Test `/health` endpoint.
    *   [x] Test `/tools` endpoint (verify it lists `get_spaces` and its schema).
*   [x] Implement automated tests for the `get_spaces` tool in `tests/test_get_spaces_tool.py`.
    *   [x] Successful execution with no inputs.
    *   [x] Successful execution with `limit` parameter.
*   [x] Research and implement mocking for `atlassian.Confluence` API calls to make tests independent of the live Confluence instance and faster.
    *   [x] Apply mocking to `get_spaces` tests.
    *   [x] Apply mocking to `Get_Page` tests.
*   [ ] Ensure all future tools are developed with corresponding automated tests.
*   [ ] Integrate test execution into the development workflow (e.g., a simple script or command to run all tests).<|MERGE_RESOLUTION|>--- conflicted
+++ resolved
@@ -58,20 +58,6 @@
         *   [x] Behavior: page has specific content (verify basic structure).
         *   [x] Behavior: page has no content (or minimal default).
 *   **`search_pages` Action:**
-<<<<<<< HEAD
-    *   [ ] Define `search_pages` input/output schema in `mcp_actions/schemas.py`
-    *   [ ] Implement `search_pages_logic` function in `mcp_actions/page_actions.py`
-    *   [ ] Integrate `search_pages` into `main.py`'s `execute_tool`
-    *   [x] Implement automated tests for `search_pages` tool, covering:
-        *   [x] Successful execution with a simple CQL query.
-        *   [x] Successful execution with `limit` and `start` parameters.
-        *   [x] Successful execution with different `excerpt` strategies.
-        *   [x] Successful execution with `expand` options (e.g., 'body.storage').
-        *   [x] Behavior: query returns multiple results.
-        *   [x] Behavior: query returns no results.
-        *   [x] Error handling: invalid CQL query syntax.
-        *   [x] Error handling: invalid input types for parameters.
-=======
     *   [x] Define `search_pages` input/output schema in `mcp_actions/schemas.py`
     *   [x] Implement `search_pages_logic` function in `mcp_actions/page_actions.py`
     *   [x] Integrate `search_pages` into `main.py`'s `execute_tool`
@@ -84,7 +70,6 @@
         *   [x] Behavior: query returns no results.
         *   [ ] Error handling: invalid CQL query syntax.
         *   [ ] Error handling: invalid input types for parameters.
->>>>>>> ec443b5f
 *   **`update_page` Action:**
     *   [ ] Define `update_page` input/output schema in `mcp_actions/schemas.py`
     *   [ ] Implement `update_page_logic` function in `mcp_actions/page_actions.py`
